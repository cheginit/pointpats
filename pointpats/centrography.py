--- conflicted
+++ resolved
@@ -9,7 +9,7 @@
 """
 
 __author__ = "Serge Rey sjsrey@gmail.com"
-<<<<<<< HEAD
+
 __all__ = [
     "mbr",
     "hull",
@@ -23,22 +23,15 @@
     "dtot",
     "_circle",
 ]
-=======
-__all__ = ['minimum_area_rectangle', 'minimum_bounding_rectangle', 'hull', 'mean_center', 'weighted_mean_center',
-           'manhattan_median', 'std_distance', 'euclidean_median', 'ellipse',
-           'skyum', 'dtot',"_circle"]
->>>>>>> 4cb3236a
 
 
 import sys
 import numpy as np
 import warnings
 import copy
-<<<<<<< HEAD
-=======
+
 import cv2 as cv
 from math import pi as PI
->>>>>>> 4cb3236a
 from scipy.spatial import ConvexHull
 from libpysal.cg import get_angle_between, Ray, is_clockwise
 from scipy.spatial import distance as dist
